--- conflicted
+++ resolved
@@ -16,10 +16,7 @@
 from .node import *
 from .states import *
 from .pulse import *
-<<<<<<< HEAD
-=======
 # from .pulse_utils import *
->>>>>>> e6e8fa22
 
 # here we check whether the Qiskit parameterization bug is fixed, if not, a
 # warning message will be printed
